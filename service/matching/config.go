// The MIT License
//
// Copyright (c) 2020 Temporal Technologies Inc.  All rights reserved.
//
// Copyright (c) 2020 Uber Technologies, Inc.
//
// Permission is hereby granted, free of charge, to any person obtaining a copy
// of this software and associated documentation files (the "Software"), to deal
// in the Software without restriction, including without limitation the rights
// to use, copy, modify, merge, publish, distribute, sublicense, and/or sell
// copies of the Software, and to permit persons to whom the Software is
// furnished to do so, subject to the following conditions:
//
// The above copyright notice and this permission notice shall be included in
// all copies or substantial portions of the Software.
//
// THE SOFTWARE IS PROVIDED "AS IS", WITHOUT WARRANTY OF ANY KIND, EXPRESS OR
// IMPLIED, INCLUDING BUT NOT LIMITED TO THE WARRANTIES OF MERCHANTABILITY,
// FITNESS FOR A PARTICULAR PURPOSE AND NONINFRINGEMENT. IN NO EVENT SHALL THE
// AUTHORS OR COPYRIGHT HOLDERS BE LIABLE FOR ANY CLAIM, DAMAGES OR OTHER
// LIABILITY, WHETHER IN AN ACTION OF CONTRACT, TORT OR OTHERWISE, ARISING FROM,
// OUT OF OR IN CONNECTION WITH THE SOFTWARE OR THE USE OR OTHER DEALINGS IN
// THE SOFTWARE.

package matching

import (
	"time"

	"go.temporal.io/server/common"
	"go.temporal.io/server/common/backoff"
	"go.temporal.io/server/common/dynamicconfig"
	"go.temporal.io/server/common/namespace"
	"go.temporal.io/server/common/persistence/visibility"
	"go.temporal.io/server/common/primitives"
	"go.temporal.io/server/common/tqid"
)

type (
	// Config represents configuration for matching service
	Config struct {
		PersistenceMaxQPS                     dynamicconfig.IntPropertyFn
		PersistenceGlobalMaxQPS               dynamicconfig.IntPropertyFn
		PersistenceNamespaceMaxQPS            dynamicconfig.IntPropertyFnWithNamespaceFilter
		PersistenceGlobalNamespaceMaxQPS      dynamicconfig.IntPropertyFnWithNamespaceFilter
		PersistencePerShardNamespaceMaxQPS    dynamicconfig.IntPropertyFnWithNamespaceFilter
		EnablePersistencePriorityRateLimiting dynamicconfig.BoolPropertyFn
		PersistenceDynamicRateLimitingParams  dynamicconfig.MapPropertyFn
		PersistenceQPSBurstRatio              dynamicconfig.FloatPropertyFn
		SyncMatchWaitDuration                 dynamicconfig.DurationPropertyFnWithTaskQueueInfoFilters
		TestDisableSyncMatch                  dynamicconfig.BoolPropertyFn
		RPS                                   dynamicconfig.IntPropertyFn
		OperatorRPSRatio                      dynamicconfig.FloatPropertyFn
		AlignMembershipChange                 dynamicconfig.DurationPropertyFn
		ShutdownDrainDuration                 dynamicconfig.DurationPropertyFn
		HistoryMaxPageSize                    dynamicconfig.IntPropertyFnWithNamespaceFilter

		// task queue configuration

<<<<<<< HEAD
		RangeSize                         int64
		GetTasksBatchSize                 dynamicconfig.IntPropertyFnWithTaskQueueInfoFilters
		UpdateAckInterval                 dynamicconfig.DurationPropertyFnWithTaskQueueInfoFilters
		MaxTaskQueueIdleTime              dynamicconfig.DurationPropertyFnWithTaskQueueInfoFilters
		NumTaskqueueWritePartitions       dynamicconfig.IntPropertyFnWithTaskQueueInfoFilters
		NumTaskqueueReadPartitions        dynamicconfig.IntPropertyFnWithTaskQueueInfoFilters
		ForwarderMaxOutstandingPolls      dynamicconfig.IntPropertyFnWithTaskQueueInfoFilters
		ForwarderMaxOutstandingTasks      dynamicconfig.IntPropertyFnWithTaskQueueInfoFilters
		ForwarderMaxRatePerSecond         dynamicconfig.IntPropertyFnWithTaskQueueInfoFilters
		ForwarderMaxChildrenPerNode       dynamicconfig.IntPropertyFnWithTaskQueueInfoFilters
		VersionCompatibleSetLimitPerQueue dynamicconfig.IntPropertyFnWithNamespaceFilter
		VersionBuildIdLimitPerQueue       dynamicconfig.IntPropertyFnWithNamespaceFilter
		TaskQueueLimitPerBuildId          dynamicconfig.IntPropertyFnWithNamespaceFilter
		GetUserDataLongPollTimeout        dynamicconfig.DurationPropertyFn
		BacklogNegligibleAge              dynamicconfig.DurationPropertyFnWithTaskQueueInfoFilters
		MaxWaitForPollerBeforeFwd         dynamicconfig.DurationPropertyFnWithTaskQueueInfoFilters
		QueryPollerUnavailableWindow      dynamicconfig.DurationPropertyFn
		QueryWorkflowTaskTimeoutLogRate   dynamicconfig.FloatPropertyFnWithTaskQueueInfoFilters
		MembershipUnloadDelay             dynamicconfig.DurationPropertyFn
=======
		RangeSize                                int64
		GetTasksBatchSize                        dynamicconfig.IntPropertyFnWithTaskQueueInfoFilters
		UpdateAckInterval                        dynamicconfig.DurationPropertyFnWithTaskQueueInfoFilters
		MaxTaskQueueIdleTime                     dynamicconfig.DurationPropertyFnWithTaskQueueInfoFilters
		NumTaskqueueWritePartitions              dynamicconfig.IntPropertyFnWithTaskQueueInfoFilters
		NumTaskqueueReadPartitions               dynamicconfig.IntPropertyFnWithTaskQueueInfoFilters
		ForwarderMaxOutstandingPolls             dynamicconfig.IntPropertyFnWithTaskQueueInfoFilters
		ForwarderMaxOutstandingTasks             dynamicconfig.IntPropertyFnWithTaskQueueInfoFilters
		ForwarderMaxRatePerSecond                dynamicconfig.IntPropertyFnWithTaskQueueInfoFilters
		ForwarderMaxChildrenPerNode              dynamicconfig.IntPropertyFnWithTaskQueueInfoFilters
		VersionCompatibleSetLimitPerQueue        dynamicconfig.IntPropertyFnWithNamespaceFilter
		VersionBuildIdLimitPerQueue              dynamicconfig.IntPropertyFnWithNamespaceFilter
		AssignmentRuleLimitPerQueue              dynamicconfig.IntPropertyFnWithNamespaceFilter
		RedirectRuleLimitPerQueue                dynamicconfig.IntPropertyFnWithNamespaceFilter
		DeletedRuleRetentionTime                 dynamicconfig.DurationPropertyFnWithNamespaceFilter
		ReachabilityBuildIdVisibilityGracePeriod dynamicconfig.DurationPropertyFnWithNamespaceFilter
		TaskQueueLimitPerBuildId                 dynamicconfig.IntPropertyFnWithNamespaceFilter
		GetUserDataLongPollTimeout               dynamicconfig.DurationPropertyFn
		BacklogNegligibleAge                     dynamicconfig.DurationPropertyFnWithTaskQueueInfoFilters
		MaxWaitForPollerBeforeFwd                dynamicconfig.DurationPropertyFnWithTaskQueueInfoFilters
>>>>>>> 4da7e4c9

		// Time to hold a poll request before returning an empty response if there are no tasks
		LongPollExpirationInterval dynamicconfig.DurationPropertyFnWithTaskQueueInfoFilters
		MinTaskThrottlingBurstSize dynamicconfig.IntPropertyFnWithTaskQueueInfoFilters
		MaxTaskDeleteBatchSize     dynamicconfig.IntPropertyFnWithTaskQueueInfoFilters

		// taskWriter configuration
		OutstandingTaskAppendsThreshold dynamicconfig.IntPropertyFnWithTaskQueueInfoFilters
		MaxTaskBatchSize                dynamicconfig.IntPropertyFnWithTaskQueueInfoFilters

		ThrottledLogRPS dynamicconfig.IntPropertyFn

		AdminNamespaceToPartitionDispatchRate          dynamicconfig.FloatPropertyFnWithNamespaceFilter
		AdminNamespaceTaskqueueToPartitionDispatchRate dynamicconfig.FloatPropertyFnWithTaskQueueInfoFilters

		VisibilityPersistenceMaxReadQPS   dynamicconfig.IntPropertyFn
		VisibilityPersistenceMaxWriteQPS  dynamicconfig.IntPropertyFn
		EnableReadFromSecondaryVisibility dynamicconfig.BoolPropertyFnWithNamespaceFilter
		VisibilityDisableOrderByClause    dynamicconfig.BoolPropertyFnWithNamespaceFilter
		VisibilityEnableManualPagination  dynamicconfig.BoolPropertyFnWithNamespaceFilter

		LoadUserData dynamicconfig.BoolPropertyFnWithTaskQueueInfoFilters

		ListNexusIncomingServicesLongPollTimeout dynamicconfig.DurationPropertyFn

		// FrontendAccessHistoryFraction is an interim flag across 2 minor releases and will be removed once fully enabled.
		FrontendAccessHistoryFraction dynamicconfig.FloatPropertyFn
	}

	forwarderConfig struct {
		ForwarderMaxOutstandingPolls func() int
		ForwarderMaxOutstandingTasks func() int
		ForwarderMaxRatePerSecond    func() int
		ForwarderMaxChildrenPerNode  func() int
	}

	taskQueueConfig struct {
		forwarderConfig
		SyncMatchWaitDuration        func() time.Duration
		BacklogNegligibleAge         func() time.Duration
		MaxWaitForPollerBeforeFwd    func() time.Duration
		QueryPollerUnavailableWindow func() time.Duration
		TestDisableSyncMatch         func() bool
		// Time to hold a poll request before returning an empty response if there are no tasks
		LongPollExpirationInterval func() time.Duration
		RangeSize                  int64
		GetTasksBatchSize          func() int
		UpdateAckInterval          func() time.Duration
		MaxTaskQueueIdleTime       func() time.Duration
		MinTaskThrottlingBurstSize func() int
		MaxTaskDeleteBatchSize     func() int

		GetUserDataLongPollTimeout dynamicconfig.DurationPropertyFn
		GetUserDataMinWaitTime     time.Duration

		// taskWriter configuration
		OutstandingTaskAppendsThreshold func() int
		MaxTaskBatchSize                func() int
		NumWritePartitions              func() int
		NumReadPartitions               func() int

		// partition qps = AdminNamespaceToPartitionDispatchRate(namespace)
		AdminNamespaceToPartitionDispatchRate func() float64
		// partition qps = AdminNamespaceTaskQueueToPartitionDispatchRate(namespace, task_queue)
		AdminNamespaceTaskQueueToPartitionDispatchRate func() float64

		// Retry policy for fetching user data from root partition. Should retry forever.
		GetUserDataRetryPolicy backoff.RetryPolicy
	}
)

// NewConfig returns new service config with default values
func NewConfig(
	dc *dynamicconfig.Collection,
) *Config {
	defaultUpdateAckInterval := []dynamicconfig.ConstrainedValue{
		// Use a longer default interval for the per-namespace internal worker queues.
		{
			Constraints: dynamicconfig.Constraints{
				TaskQueueName: primitives.PerNSWorkerTaskQueue,
			},
			Value: 5 * time.Minute,
		},
		// Default for everything else.
		{
			Value: 1 * time.Minute,
		},
	}
	return &Config{
<<<<<<< HEAD
		PersistenceMaxQPS:                     dc.GetIntProperty(dynamicconfig.MatchingPersistenceMaxQPS, 3000),
		PersistenceGlobalMaxQPS:               dc.GetIntProperty(dynamicconfig.MatchingPersistenceGlobalMaxQPS, 0),
		PersistenceNamespaceMaxQPS:            dc.GetIntPropertyFilteredByNamespace(dynamicconfig.MatchingPersistenceNamespaceMaxQPS, 0),
		PersistenceGlobalNamespaceMaxQPS:      dc.GetIntPropertyFilteredByNamespace(dynamicconfig.MatchingPersistenceGlobalNamespaceMaxQPS, 0),
		PersistencePerShardNamespaceMaxQPS:    dynamicconfig.DefaultPerShardNamespaceRPSMax,
		EnablePersistencePriorityRateLimiting: dc.GetBoolProperty(dynamicconfig.MatchingEnablePersistencePriorityRateLimiting, true),
		PersistenceDynamicRateLimitingParams:  dc.GetMapProperty(dynamicconfig.MatchingPersistenceDynamicRateLimitingParams, dynamicconfig.DefaultDynamicRateLimitingParams),
		PersistenceQPSBurstRatio:              dc.GetFloat64Property(dynamicconfig.PersistenceQPSBurstRatio, 1),
		SyncMatchWaitDuration:                 dc.GetDurationPropertyFilteredByTaskQueueInfo(dynamicconfig.MatchingSyncMatchWaitDuration, 200*time.Millisecond),
		TestDisableSyncMatch:                  dc.GetBoolProperty(dynamicconfig.TestMatchingDisableSyncMatch, false),
		LoadUserData:                          dc.GetBoolPropertyFilteredByTaskQueueInfo(dynamicconfig.MatchingLoadUserData, true),
		HistoryMaxPageSize:                    dc.GetIntPropertyFilteredByNamespace(dynamicconfig.MatchingHistoryMaxPageSize, common.GetHistoryMaxPageSize),
		RPS:                                   dc.GetIntProperty(dynamicconfig.MatchingRPS, 1200),
		OperatorRPSRatio:                      dc.GetFloat64Property(dynamicconfig.OperatorRPSRatio, common.DefaultOperatorRPSRatio),
		RangeSize:                             100000,
		GetTasksBatchSize:                     dc.GetIntPropertyFilteredByTaskQueueInfo(dynamicconfig.MatchingGetTasksBatchSize, 1000),
		UpdateAckInterval:                     dc.GetDurationPropertyFilteredByTaskQueueInfo(dynamicconfig.MatchingUpdateAckInterval, defaultUpdateAckInterval),
		MaxTaskQueueIdleTime:                  dc.GetDurationPropertyFilteredByTaskQueueInfo(dynamicconfig.MatchingMaxTaskQueueIdleTime, 5*time.Minute),
		LongPollExpirationInterval:            dc.GetDurationPropertyFilteredByTaskQueueInfo(dynamicconfig.MatchingLongPollExpirationInterval, time.Minute),
		MinTaskThrottlingBurstSize:            dc.GetIntPropertyFilteredByTaskQueueInfo(dynamicconfig.MatchingMinTaskThrottlingBurstSize, 1),
		MaxTaskDeleteBatchSize:                dc.GetIntPropertyFilteredByTaskQueueInfo(dynamicconfig.MatchingMaxTaskDeleteBatchSize, 100),
		OutstandingTaskAppendsThreshold:       dc.GetIntPropertyFilteredByTaskQueueInfo(dynamicconfig.MatchingOutstandingTaskAppendsThreshold, 250),
		MaxTaskBatchSize:                      dc.GetIntPropertyFilteredByTaskQueueInfo(dynamicconfig.MatchingMaxTaskBatchSize, 100),
		ThrottledLogRPS:                       dc.GetIntProperty(dynamicconfig.MatchingThrottledLogRPS, 20),
		NumTaskqueueWritePartitions:           dc.GetTaskQueuePartitionsProperty(dynamicconfig.MatchingNumTaskqueueWritePartitions),
		NumTaskqueueReadPartitions:            dc.GetTaskQueuePartitionsProperty(dynamicconfig.MatchingNumTaskqueueReadPartitions),
		ForwarderMaxOutstandingPolls:          dc.GetIntPropertyFilteredByTaskQueueInfo(dynamicconfig.MatchingForwarderMaxOutstandingPolls, 1),
		ForwarderMaxOutstandingTasks:          dc.GetIntPropertyFilteredByTaskQueueInfo(dynamicconfig.MatchingForwarderMaxOutstandingTasks, 1),
		ForwarderMaxRatePerSecond:             dc.GetIntPropertyFilteredByTaskQueueInfo(dynamicconfig.MatchingForwarderMaxRatePerSecond, 10),
		ForwarderMaxChildrenPerNode:           dc.GetIntPropertyFilteredByTaskQueueInfo(dynamicconfig.MatchingForwarderMaxChildrenPerNode, 20),
		AlignMembershipChange:                 dc.GetDurationProperty(dynamicconfig.MatchingAlignMembershipChange, 0*time.Second),
		ShutdownDrainDuration:                 dc.GetDurationProperty(dynamicconfig.MatchingShutdownDrainDuration, 0*time.Second),
		VersionCompatibleSetLimitPerQueue:     dc.GetIntPropertyFilteredByNamespace(dynamicconfig.VersionCompatibleSetLimitPerQueue, 10),
		VersionBuildIdLimitPerQueue:           dc.GetIntPropertyFilteredByNamespace(dynamicconfig.VersionBuildIdLimitPerQueue, 100),
		TaskQueueLimitPerBuildId:              dc.GetIntPropertyFilteredByNamespace(dynamicconfig.TaskQueuesPerBuildIdLimit, 20),
		GetUserDataLongPollTimeout:            dc.GetDurationProperty(dynamicconfig.MatchingGetUserDataLongPollTimeout, 5*time.Minute-10*time.Second), // Use -10 seconds so that we send back empty response instead of timeout
		BacklogNegligibleAge:                  dc.GetDurationPropertyFilteredByTaskQueueInfo(dynamicconfig.MatchingBacklogNegligibleAge, 24*365*10*time.Hour),
		MaxWaitForPollerBeforeFwd:             dc.GetDurationPropertyFilteredByTaskQueueInfo(dynamicconfig.MatchingMaxWaitForPollerBeforeFwd, 200*time.Millisecond),
		QueryPollerUnavailableWindow:          dc.GetDurationProperty(dynamicconfig.QueryPollerUnavailableWindow, 20*time.Second),
		QueryWorkflowTaskTimeoutLogRate:       dc.GetFloatPropertyFilteredByTaskQueueInfo(dynamicconfig.MatchingQueryWorkflowTaskTimeoutLogRate, 0.0),
		MembershipUnloadDelay:                 dc.GetDurationProperty(dynamicconfig.MatchingMembershipUnloadDelay, 500*time.Millisecond),
=======
		PersistenceMaxQPS:                        dc.GetIntProperty(dynamicconfig.MatchingPersistenceMaxQPS, 3000),
		PersistenceGlobalMaxQPS:                  dc.GetIntProperty(dynamicconfig.MatchingPersistenceGlobalMaxQPS, 0),
		PersistenceNamespaceMaxQPS:               dc.GetIntPropertyFilteredByNamespace(dynamicconfig.MatchingPersistenceNamespaceMaxQPS, 0),
		PersistenceGlobalNamespaceMaxQPS:         dc.GetIntPropertyFilteredByNamespace(dynamicconfig.MatchingPersistenceGlobalNamespaceMaxQPS, 0),
		PersistencePerShardNamespaceMaxQPS:       dynamicconfig.DefaultPerShardNamespaceRPSMax,
		EnablePersistencePriorityRateLimiting:    dc.GetBoolProperty(dynamicconfig.MatchingEnablePersistencePriorityRateLimiting, true),
		PersistenceDynamicRateLimitingParams:     dc.GetMapProperty(dynamicconfig.MatchingPersistenceDynamicRateLimitingParams, dynamicconfig.DefaultDynamicRateLimitingParams),
		SyncMatchWaitDuration:                    dc.GetDurationPropertyFilteredByTaskQueueInfo(dynamicconfig.MatchingSyncMatchWaitDuration, 200*time.Millisecond),
		TestDisableSyncMatch:                     dc.GetBoolProperty(dynamicconfig.TestMatchingDisableSyncMatch, false),
		LoadUserData:                             dc.GetBoolPropertyFilteredByTaskQueueInfo(dynamicconfig.MatchingLoadUserData, true),
		HistoryMaxPageSize:                       dc.GetIntPropertyFilteredByNamespace(dynamicconfig.MatchingHistoryMaxPageSize, common.GetHistoryMaxPageSize),
		RPS:                                      dc.GetIntProperty(dynamicconfig.MatchingRPS, 1200),
		OperatorRPSRatio:                         dc.GetFloat64Property(dynamicconfig.OperatorRPSRatio, common.DefaultOperatorRPSRatio),
		RangeSize:                                100000,
		GetTasksBatchSize:                        dc.GetIntPropertyFilteredByTaskQueueInfo(dynamicconfig.MatchingGetTasksBatchSize, 1000),
		UpdateAckInterval:                        dc.GetDurationPropertyFilteredByTaskQueueInfo(dynamicconfig.MatchingUpdateAckInterval, defaultUpdateAckInterval),
		MaxTaskQueueIdleTime:                     dc.GetDurationPropertyFilteredByTaskQueueInfo(dynamicconfig.MatchingMaxTaskQueueIdleTime, 5*time.Minute),
		LongPollExpirationInterval:               dc.GetDurationPropertyFilteredByTaskQueueInfo(dynamicconfig.MatchingLongPollExpirationInterval, time.Minute),
		MinTaskThrottlingBurstSize:               dc.GetIntPropertyFilteredByTaskQueueInfo(dynamicconfig.MatchingMinTaskThrottlingBurstSize, 1),
		MaxTaskDeleteBatchSize:                   dc.GetIntPropertyFilteredByTaskQueueInfo(dynamicconfig.MatchingMaxTaskDeleteBatchSize, 100),
		OutstandingTaskAppendsThreshold:          dc.GetIntPropertyFilteredByTaskQueueInfo(dynamicconfig.MatchingOutstandingTaskAppendsThreshold, 250),
		MaxTaskBatchSize:                         dc.GetIntPropertyFilteredByTaskQueueInfo(dynamicconfig.MatchingMaxTaskBatchSize, 100),
		ThrottledLogRPS:                          dc.GetIntProperty(dynamicconfig.MatchingThrottledLogRPS, 20),
		NumTaskqueueWritePartitions:              dc.GetTaskQueuePartitionsProperty(dynamicconfig.MatchingNumTaskqueueWritePartitions),
		NumTaskqueueReadPartitions:               dc.GetTaskQueuePartitionsProperty(dynamicconfig.MatchingNumTaskqueueReadPartitions),
		ForwarderMaxOutstandingPolls:             dc.GetIntPropertyFilteredByTaskQueueInfo(dynamicconfig.MatchingForwarderMaxOutstandingPolls, 1),
		ForwarderMaxOutstandingTasks:             dc.GetIntPropertyFilteredByTaskQueueInfo(dynamicconfig.MatchingForwarderMaxOutstandingTasks, 1),
		ForwarderMaxRatePerSecond:                dc.GetIntPropertyFilteredByTaskQueueInfo(dynamicconfig.MatchingForwarderMaxRatePerSecond, 10),
		ForwarderMaxChildrenPerNode:              dc.GetIntPropertyFilteredByTaskQueueInfo(dynamicconfig.MatchingForwarderMaxChildrenPerNode, 20),
		ShutdownDrainDuration:                    dc.GetDurationProperty(dynamicconfig.MatchingShutdownDrainDuration, 0*time.Second),
		VersionCompatibleSetLimitPerQueue:        dc.GetIntPropertyFilteredByNamespace(dynamicconfig.VersionCompatibleSetLimitPerQueue, 10),
		VersionBuildIdLimitPerQueue:              dc.GetIntPropertyFilteredByNamespace(dynamicconfig.VersionBuildIdLimitPerQueue, 100),
		AssignmentRuleLimitPerQueue:              dc.GetIntPropertyFilteredByNamespace(dynamicconfig.AssignmentRuleLimitPerQueue, 100),
		RedirectRuleLimitPerQueue:                dc.GetIntPropertyFilteredByNamespace(dynamicconfig.RedirectRuleLimitPerQueue, 500),
		DeletedRuleRetentionTime:                 dc.GetDurationPropertyFilteredByNamespace(dynamicconfig.MatchingDeletedRuleRetentionTime, 14*24*time.Hour),
		ReachabilityBuildIdVisibilityGracePeriod: dc.GetDurationPropertyFilteredByNamespace(dynamicconfig.ReachabilityBuildIdVisibilityGracePeriod, 3*time.Minute),
		TaskQueueLimitPerBuildId:                 dc.GetIntPropertyFilteredByNamespace(dynamicconfig.TaskQueuesPerBuildIdLimit, 20),
		GetUserDataLongPollTimeout:               dc.GetDurationProperty(dynamicconfig.MatchingGetUserDataLongPollTimeout, 5*time.Minute-10*time.Second),
		BacklogNegligibleAge:                     dc.GetDurationPropertyFilteredByTaskQueueInfo(dynamicconfig.MatchingBacklogNegligibleAge, 24*365*10*time.Hour),
		MaxWaitForPollerBeforeFwd:                dc.GetDurationPropertyFilteredByTaskQueueInfo(dynamicconfig.MatchingMaxWaitForPollerBeforeFwd, 200*time.Millisecond),
>>>>>>> 4da7e4c9

		AdminNamespaceToPartitionDispatchRate:          dc.GetFloatPropertyFilteredByNamespace(dynamicconfig.AdminMatchingNamespaceToPartitionDispatchRate, 10000),
		AdminNamespaceTaskqueueToPartitionDispatchRate: dc.GetFloatPropertyFilteredByTaskQueueInfo(dynamicconfig.AdminMatchingNamespaceTaskqueueToPartitionDispatchRate, 1000),

		VisibilityPersistenceMaxReadQPS:   visibility.GetVisibilityPersistenceMaxReadQPS(dc),
		VisibilityPersistenceMaxWriteQPS:  visibility.GetVisibilityPersistenceMaxWriteQPS(dc),
		EnableReadFromSecondaryVisibility: visibility.GetEnableReadFromSecondaryVisibilityConfig(dc),
		VisibilityDisableOrderByClause:    dc.GetBoolPropertyFnWithNamespaceFilter(dynamicconfig.VisibilityDisableOrderByClause, true),
		VisibilityEnableManualPagination:  dc.GetBoolPropertyFnWithNamespaceFilter(dynamicconfig.VisibilityEnableManualPagination, true),

		ListNexusIncomingServicesLongPollTimeout: dc.GetDurationProperty(dynamicconfig.MatchingListNexusIncomingServicesLongPollTimeout, 5*time.Minute-10*time.Second), // Use -10 seconds so that we send back empty response instead of timeout

		FrontendAccessHistoryFraction: dc.GetFloat64Property(dynamicconfig.FrontendAccessHistoryFraction, 0.0),
	}
}

func newTaskQueueConfig(tq *tqid.TaskQueue, config *Config, ns namespace.Name) *taskQueueConfig {
	taskQueueName := tq.Name()
	taskType := tq.TaskType()

	return &taskQueueConfig{
		RangeSize: config.RangeSize,
		GetTasksBatchSize: func() int {
			return config.GetTasksBatchSize(ns.String(), taskQueueName, taskType)
		},
		UpdateAckInterval: func() time.Duration {
			return config.UpdateAckInterval(ns.String(), taskQueueName, taskType)
		},
		MaxTaskQueueIdleTime: func() time.Duration {
			return config.MaxTaskQueueIdleTime(ns.String(), taskQueueName, taskType)
		},
		MinTaskThrottlingBurstSize: func() int {
			return config.MinTaskThrottlingBurstSize(ns.String(), taskQueueName, taskType)
		},
		SyncMatchWaitDuration: func() time.Duration {
			return config.SyncMatchWaitDuration(ns.String(), taskQueueName, taskType)
		},
		BacklogNegligibleAge: func() time.Duration {
			return config.BacklogNegligibleAge(ns.String(), taskQueueName, taskType)
		},
		MaxWaitForPollerBeforeFwd: func() time.Duration {
			return config.MaxWaitForPollerBeforeFwd(ns.String(), taskQueueName, taskType)
		},
<<<<<<< HEAD
		QueryPollerUnavailableWindow: config.QueryPollerUnavailableWindow,
		TestDisableSyncMatch:         config.TestDisableSyncMatch,
		LoadUserData: func() bool {
			return config.LoadUserData(namespace.String(), taskQueueName, taskType)
		},
=======
		TestDisableSyncMatch: config.TestDisableSyncMatch,
>>>>>>> 4da7e4c9
		LongPollExpirationInterval: func() time.Duration {
			return config.LongPollExpirationInterval(ns.String(), taskQueueName, taskType)
		},
		MaxTaskDeleteBatchSize: func() int {
			return config.MaxTaskDeleteBatchSize(ns.String(), taskQueueName, taskType)
		},
		GetUserDataLongPollTimeout: config.GetUserDataLongPollTimeout,
		GetUserDataMinWaitTime:     1 * time.Second,
		OutstandingTaskAppendsThreshold: func() int {
			return config.OutstandingTaskAppendsThreshold(ns.String(), taskQueueName, taskType)
		},
		MaxTaskBatchSize: func() int {
			return config.MaxTaskBatchSize(ns.String(), taskQueueName, taskType)
		},
		NumWritePartitions: func() int {
			return max(1, config.NumTaskqueueWritePartitions(ns.String(), taskQueueName, taskType))
		},
		NumReadPartitions: func() int {
			return max(1, config.NumTaskqueueReadPartitions(ns.String(), taskQueueName, taskType))
		},
		AdminNamespaceToPartitionDispatchRate: func() float64 {
			return config.AdminNamespaceToPartitionDispatchRate(ns.String())
		},
		AdminNamespaceTaskQueueToPartitionDispatchRate: func() float64 {
			return config.AdminNamespaceTaskqueueToPartitionDispatchRate(ns.String(), taskQueueName, taskType)
		},
		forwarderConfig: forwarderConfig{
			ForwarderMaxOutstandingPolls: func() int {
				return config.ForwarderMaxOutstandingPolls(ns.String(), taskQueueName, taskType)
			},
			ForwarderMaxOutstandingTasks: func() int {
				return config.ForwarderMaxOutstandingTasks(ns.String(), taskQueueName, taskType)
			},
			ForwarderMaxRatePerSecond: func() int {
				return config.ForwarderMaxRatePerSecond(ns.String(), taskQueueName, taskType)
			},
			ForwarderMaxChildrenPerNode: func() int {
				return max(1, config.ForwarderMaxChildrenPerNode(ns.String(), taskQueueName, taskType))
			},
		},
		GetUserDataRetryPolicy: backoff.NewExponentialRetryPolicy(1 * time.Second).WithMaximumInterval(5 * time.Minute),
	}
}<|MERGE_RESOLUTION|>--- conflicted
+++ resolved
@@ -57,27 +57,6 @@
 
 		// task queue configuration
 
-<<<<<<< HEAD
-		RangeSize                         int64
-		GetTasksBatchSize                 dynamicconfig.IntPropertyFnWithTaskQueueInfoFilters
-		UpdateAckInterval                 dynamicconfig.DurationPropertyFnWithTaskQueueInfoFilters
-		MaxTaskQueueIdleTime              dynamicconfig.DurationPropertyFnWithTaskQueueInfoFilters
-		NumTaskqueueWritePartitions       dynamicconfig.IntPropertyFnWithTaskQueueInfoFilters
-		NumTaskqueueReadPartitions        dynamicconfig.IntPropertyFnWithTaskQueueInfoFilters
-		ForwarderMaxOutstandingPolls      dynamicconfig.IntPropertyFnWithTaskQueueInfoFilters
-		ForwarderMaxOutstandingTasks      dynamicconfig.IntPropertyFnWithTaskQueueInfoFilters
-		ForwarderMaxRatePerSecond         dynamicconfig.IntPropertyFnWithTaskQueueInfoFilters
-		ForwarderMaxChildrenPerNode       dynamicconfig.IntPropertyFnWithTaskQueueInfoFilters
-		VersionCompatibleSetLimitPerQueue dynamicconfig.IntPropertyFnWithNamespaceFilter
-		VersionBuildIdLimitPerQueue       dynamicconfig.IntPropertyFnWithNamespaceFilter
-		TaskQueueLimitPerBuildId          dynamicconfig.IntPropertyFnWithNamespaceFilter
-		GetUserDataLongPollTimeout        dynamicconfig.DurationPropertyFn
-		BacklogNegligibleAge              dynamicconfig.DurationPropertyFnWithTaskQueueInfoFilters
-		MaxWaitForPollerBeforeFwd         dynamicconfig.DurationPropertyFnWithTaskQueueInfoFilters
-		QueryPollerUnavailableWindow      dynamicconfig.DurationPropertyFn
-		QueryWorkflowTaskTimeoutLogRate   dynamicconfig.FloatPropertyFnWithTaskQueueInfoFilters
-		MembershipUnloadDelay             dynamicconfig.DurationPropertyFn
-=======
 		RangeSize                                int64
 		GetTasksBatchSize                        dynamicconfig.IntPropertyFnWithTaskQueueInfoFilters
 		UpdateAckInterval                        dynamicconfig.DurationPropertyFnWithTaskQueueInfoFilters
@@ -92,13 +71,16 @@
 		VersionBuildIdLimitPerQueue              dynamicconfig.IntPropertyFnWithNamespaceFilter
 		AssignmentRuleLimitPerQueue              dynamicconfig.IntPropertyFnWithNamespaceFilter
 		RedirectRuleLimitPerQueue                dynamicconfig.IntPropertyFnWithNamespaceFilter
+		RedirectRuleChainLimitPerQueue           dynamicconfig.IntPropertyFnWithNamespaceFilter
 		DeletedRuleRetentionTime                 dynamicconfig.DurationPropertyFnWithNamespaceFilter
 		ReachabilityBuildIdVisibilityGracePeriod dynamicconfig.DurationPropertyFnWithNamespaceFilter
 		TaskQueueLimitPerBuildId                 dynamicconfig.IntPropertyFnWithNamespaceFilter
 		GetUserDataLongPollTimeout               dynamicconfig.DurationPropertyFn
 		BacklogNegligibleAge                     dynamicconfig.DurationPropertyFnWithTaskQueueInfoFilters
 		MaxWaitForPollerBeforeFwd                dynamicconfig.DurationPropertyFnWithTaskQueueInfoFilters
->>>>>>> 4da7e4c9
+		QueryPollerUnavailableWindow             dynamicconfig.DurationPropertyFn
+		QueryWorkflowTaskTimeoutLogRate          dynamicconfig.FloatPropertyFnWithTaskQueueInfoFilters
+		MembershipUnloadDelay                    dynamicconfig.DurationPropertyFn
 
 		// Time to hold a poll request before returning an empty response if there are no tasks
 		LongPollExpirationInterval dynamicconfig.DurationPropertyFnWithTaskQueueInfoFilters
@@ -188,49 +170,6 @@
 		},
 	}
 	return &Config{
-<<<<<<< HEAD
-		PersistenceMaxQPS:                     dc.GetIntProperty(dynamicconfig.MatchingPersistenceMaxQPS, 3000),
-		PersistenceGlobalMaxQPS:               dc.GetIntProperty(dynamicconfig.MatchingPersistenceGlobalMaxQPS, 0),
-		PersistenceNamespaceMaxQPS:            dc.GetIntPropertyFilteredByNamespace(dynamicconfig.MatchingPersistenceNamespaceMaxQPS, 0),
-		PersistenceGlobalNamespaceMaxQPS:      dc.GetIntPropertyFilteredByNamespace(dynamicconfig.MatchingPersistenceGlobalNamespaceMaxQPS, 0),
-		PersistencePerShardNamespaceMaxQPS:    dynamicconfig.DefaultPerShardNamespaceRPSMax,
-		EnablePersistencePriorityRateLimiting: dc.GetBoolProperty(dynamicconfig.MatchingEnablePersistencePriorityRateLimiting, true),
-		PersistenceDynamicRateLimitingParams:  dc.GetMapProperty(dynamicconfig.MatchingPersistenceDynamicRateLimitingParams, dynamicconfig.DefaultDynamicRateLimitingParams),
-		PersistenceQPSBurstRatio:              dc.GetFloat64Property(dynamicconfig.PersistenceQPSBurstRatio, 1),
-		SyncMatchWaitDuration:                 dc.GetDurationPropertyFilteredByTaskQueueInfo(dynamicconfig.MatchingSyncMatchWaitDuration, 200*time.Millisecond),
-		TestDisableSyncMatch:                  dc.GetBoolProperty(dynamicconfig.TestMatchingDisableSyncMatch, false),
-		LoadUserData:                          dc.GetBoolPropertyFilteredByTaskQueueInfo(dynamicconfig.MatchingLoadUserData, true),
-		HistoryMaxPageSize:                    dc.GetIntPropertyFilteredByNamespace(dynamicconfig.MatchingHistoryMaxPageSize, common.GetHistoryMaxPageSize),
-		RPS:                                   dc.GetIntProperty(dynamicconfig.MatchingRPS, 1200),
-		OperatorRPSRatio:                      dc.GetFloat64Property(dynamicconfig.OperatorRPSRatio, common.DefaultOperatorRPSRatio),
-		RangeSize:                             100000,
-		GetTasksBatchSize:                     dc.GetIntPropertyFilteredByTaskQueueInfo(dynamicconfig.MatchingGetTasksBatchSize, 1000),
-		UpdateAckInterval:                     dc.GetDurationPropertyFilteredByTaskQueueInfo(dynamicconfig.MatchingUpdateAckInterval, defaultUpdateAckInterval),
-		MaxTaskQueueIdleTime:                  dc.GetDurationPropertyFilteredByTaskQueueInfo(dynamicconfig.MatchingMaxTaskQueueIdleTime, 5*time.Minute),
-		LongPollExpirationInterval:            dc.GetDurationPropertyFilteredByTaskQueueInfo(dynamicconfig.MatchingLongPollExpirationInterval, time.Minute),
-		MinTaskThrottlingBurstSize:            dc.GetIntPropertyFilteredByTaskQueueInfo(dynamicconfig.MatchingMinTaskThrottlingBurstSize, 1),
-		MaxTaskDeleteBatchSize:                dc.GetIntPropertyFilteredByTaskQueueInfo(dynamicconfig.MatchingMaxTaskDeleteBatchSize, 100),
-		OutstandingTaskAppendsThreshold:       dc.GetIntPropertyFilteredByTaskQueueInfo(dynamicconfig.MatchingOutstandingTaskAppendsThreshold, 250),
-		MaxTaskBatchSize:                      dc.GetIntPropertyFilteredByTaskQueueInfo(dynamicconfig.MatchingMaxTaskBatchSize, 100),
-		ThrottledLogRPS:                       dc.GetIntProperty(dynamicconfig.MatchingThrottledLogRPS, 20),
-		NumTaskqueueWritePartitions:           dc.GetTaskQueuePartitionsProperty(dynamicconfig.MatchingNumTaskqueueWritePartitions),
-		NumTaskqueueReadPartitions:            dc.GetTaskQueuePartitionsProperty(dynamicconfig.MatchingNumTaskqueueReadPartitions),
-		ForwarderMaxOutstandingPolls:          dc.GetIntPropertyFilteredByTaskQueueInfo(dynamicconfig.MatchingForwarderMaxOutstandingPolls, 1),
-		ForwarderMaxOutstandingTasks:          dc.GetIntPropertyFilteredByTaskQueueInfo(dynamicconfig.MatchingForwarderMaxOutstandingTasks, 1),
-		ForwarderMaxRatePerSecond:             dc.GetIntPropertyFilteredByTaskQueueInfo(dynamicconfig.MatchingForwarderMaxRatePerSecond, 10),
-		ForwarderMaxChildrenPerNode:           dc.GetIntPropertyFilteredByTaskQueueInfo(dynamicconfig.MatchingForwarderMaxChildrenPerNode, 20),
-		AlignMembershipChange:                 dc.GetDurationProperty(dynamicconfig.MatchingAlignMembershipChange, 0*time.Second),
-		ShutdownDrainDuration:                 dc.GetDurationProperty(dynamicconfig.MatchingShutdownDrainDuration, 0*time.Second),
-		VersionCompatibleSetLimitPerQueue:     dc.GetIntPropertyFilteredByNamespace(dynamicconfig.VersionCompatibleSetLimitPerQueue, 10),
-		VersionBuildIdLimitPerQueue:           dc.GetIntPropertyFilteredByNamespace(dynamicconfig.VersionBuildIdLimitPerQueue, 100),
-		TaskQueueLimitPerBuildId:              dc.GetIntPropertyFilteredByNamespace(dynamicconfig.TaskQueuesPerBuildIdLimit, 20),
-		GetUserDataLongPollTimeout:            dc.GetDurationProperty(dynamicconfig.MatchingGetUserDataLongPollTimeout, 5*time.Minute-10*time.Second), // Use -10 seconds so that we send back empty response instead of timeout
-		BacklogNegligibleAge:                  dc.GetDurationPropertyFilteredByTaskQueueInfo(dynamicconfig.MatchingBacklogNegligibleAge, 24*365*10*time.Hour),
-		MaxWaitForPollerBeforeFwd:             dc.GetDurationPropertyFilteredByTaskQueueInfo(dynamicconfig.MatchingMaxWaitForPollerBeforeFwd, 200*time.Millisecond),
-		QueryPollerUnavailableWindow:          dc.GetDurationProperty(dynamicconfig.QueryPollerUnavailableWindow, 20*time.Second),
-		QueryWorkflowTaskTimeoutLogRate:       dc.GetFloatPropertyFilteredByTaskQueueInfo(dynamicconfig.MatchingQueryWorkflowTaskTimeoutLogRate, 0.0),
-		MembershipUnloadDelay:                 dc.GetDurationProperty(dynamicconfig.MatchingMembershipUnloadDelay, 500*time.Millisecond),
-=======
 		PersistenceMaxQPS:                        dc.GetIntProperty(dynamicconfig.MatchingPersistenceMaxQPS, 3000),
 		PersistenceGlobalMaxQPS:                  dc.GetIntProperty(dynamicconfig.MatchingPersistenceGlobalMaxQPS, 0),
 		PersistenceNamespaceMaxQPS:               dc.GetIntPropertyFilteredByNamespace(dynamicconfig.MatchingPersistenceNamespaceMaxQPS, 0),
@@ -238,6 +177,7 @@
 		PersistencePerShardNamespaceMaxQPS:       dynamicconfig.DefaultPerShardNamespaceRPSMax,
 		EnablePersistencePriorityRateLimiting:    dc.GetBoolProperty(dynamicconfig.MatchingEnablePersistencePriorityRateLimiting, true),
 		PersistenceDynamicRateLimitingParams:     dc.GetMapProperty(dynamicconfig.MatchingPersistenceDynamicRateLimitingParams, dynamicconfig.DefaultDynamicRateLimitingParams),
+		PersistenceQPSBurstRatio:                 dc.GetFloat64Property(dynamicconfig.PersistenceQPSBurstRatio, 1),
 		SyncMatchWaitDuration:                    dc.GetDurationPropertyFilteredByTaskQueueInfo(dynamicconfig.MatchingSyncMatchWaitDuration, 200*time.Millisecond),
 		TestDisableSyncMatch:                     dc.GetBoolProperty(dynamicconfig.TestMatchingDisableSyncMatch, false),
 		LoadUserData:                             dc.GetBoolPropertyFilteredByTaskQueueInfo(dynamicconfig.MatchingLoadUserData, true),
@@ -260,18 +200,22 @@
 		ForwarderMaxOutstandingTasks:             dc.GetIntPropertyFilteredByTaskQueueInfo(dynamicconfig.MatchingForwarderMaxOutstandingTasks, 1),
 		ForwarderMaxRatePerSecond:                dc.GetIntPropertyFilteredByTaskQueueInfo(dynamicconfig.MatchingForwarderMaxRatePerSecond, 10),
 		ForwarderMaxChildrenPerNode:              dc.GetIntPropertyFilteredByTaskQueueInfo(dynamicconfig.MatchingForwarderMaxChildrenPerNode, 20),
+		AlignMembershipChange:                    dc.GetDurationProperty(dynamicconfig.MatchingAlignMembershipChange, 0*time.Second),
 		ShutdownDrainDuration:                    dc.GetDurationProperty(dynamicconfig.MatchingShutdownDrainDuration, 0*time.Second),
 		VersionCompatibleSetLimitPerQueue:        dc.GetIntPropertyFilteredByNamespace(dynamicconfig.VersionCompatibleSetLimitPerQueue, 10),
 		VersionBuildIdLimitPerQueue:              dc.GetIntPropertyFilteredByNamespace(dynamicconfig.VersionBuildIdLimitPerQueue, 100),
 		AssignmentRuleLimitPerQueue:              dc.GetIntPropertyFilteredByNamespace(dynamicconfig.AssignmentRuleLimitPerQueue, 100),
 		RedirectRuleLimitPerQueue:                dc.GetIntPropertyFilteredByNamespace(dynamicconfig.RedirectRuleLimitPerQueue, 500),
+		RedirectRuleChainLimitPerQueue:           dc.GetIntPropertyFilteredByNamespace(dynamicconfig.RedirectRuleChainLimitPerQueue, 50),
 		DeletedRuleRetentionTime:                 dc.GetDurationPropertyFilteredByNamespace(dynamicconfig.MatchingDeletedRuleRetentionTime, 14*24*time.Hour),
 		ReachabilityBuildIdVisibilityGracePeriod: dc.GetDurationPropertyFilteredByNamespace(dynamicconfig.ReachabilityBuildIdVisibilityGracePeriod, 3*time.Minute),
 		TaskQueueLimitPerBuildId:                 dc.GetIntPropertyFilteredByNamespace(dynamicconfig.TaskQueuesPerBuildIdLimit, 20),
-		GetUserDataLongPollTimeout:               dc.GetDurationProperty(dynamicconfig.MatchingGetUserDataLongPollTimeout, 5*time.Minute-10*time.Second),
+		GetUserDataLongPollTimeout:               dc.GetDurationProperty(dynamicconfig.MatchingGetUserDataLongPollTimeout, 5*time.Minute-10*time.Second), // Use -10 seconds so that we send back empty response instead of timeout
 		BacklogNegligibleAge:                     dc.GetDurationPropertyFilteredByTaskQueueInfo(dynamicconfig.MatchingBacklogNegligibleAge, 24*365*10*time.Hour),
 		MaxWaitForPollerBeforeFwd:                dc.GetDurationPropertyFilteredByTaskQueueInfo(dynamicconfig.MatchingMaxWaitForPollerBeforeFwd, 200*time.Millisecond),
->>>>>>> 4da7e4c9
+		QueryPollerUnavailableWindow:             dc.GetDurationProperty(dynamicconfig.QueryPollerUnavailableWindow, 20*time.Second),
+		QueryWorkflowTaskTimeoutLogRate:          dc.GetFloatPropertyFilteredByTaskQueueInfo(dynamicconfig.MatchingQueryWorkflowTaskTimeoutLogRate, 0.0),
+		MembershipUnloadDelay:                    dc.GetDurationProperty(dynamicconfig.MatchingMembershipUnloadDelay, 500*time.Millisecond),
 
 		AdminNamespaceToPartitionDispatchRate:          dc.GetFloatPropertyFilteredByNamespace(dynamicconfig.AdminMatchingNamespaceToPartitionDispatchRate, 10000),
 		AdminNamespaceTaskqueueToPartitionDispatchRate: dc.GetFloatPropertyFilteredByTaskQueueInfo(dynamicconfig.AdminMatchingNamespaceTaskqueueToPartitionDispatchRate, 1000),
@@ -315,15 +259,8 @@
 		MaxWaitForPollerBeforeFwd: func() time.Duration {
 			return config.MaxWaitForPollerBeforeFwd(ns.String(), taskQueueName, taskType)
 		},
-<<<<<<< HEAD
 		QueryPollerUnavailableWindow: config.QueryPollerUnavailableWindow,
 		TestDisableSyncMatch:         config.TestDisableSyncMatch,
-		LoadUserData: func() bool {
-			return config.LoadUserData(namespace.String(), taskQueueName, taskType)
-		},
-=======
-		TestDisableSyncMatch: config.TestDisableSyncMatch,
->>>>>>> 4da7e4c9
 		LongPollExpirationInterval: func() time.Duration {
 			return config.LongPollExpirationInterval(ns.String(), taskQueueName, taskType)
 		},

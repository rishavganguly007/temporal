// The MIT License
//
// Copyright (c) 2020 Temporal Technologies Inc.  All rights reserved.
//
// Copyright (c) 2020 Uber Technologies, Inc.
//
// Permission is hereby granted, free of charge, to any person obtaining a copy
// of this software and associated documentation files (the "Software"), to deal
// in the Software without restriction, including without limitation the rights
// to use, copy, modify, merge, publish, distribute, sublicense, and/or sell
// copies of the Software, and to permit persons to whom the Software is
// furnished to do so, subject to the following conditions:
//
// The above copyright notice and this permission notice shall be included in
// all copies or substantial portions of the Software.
//
// THE SOFTWARE IS PROVIDED "AS IS", WITHOUT WARRANTY OF ANY KIND, EXPRESS OR
// IMPLIED, INCLUDING BUT NOT LIMITED TO THE WARRANTIES OF MERCHANTABILITY,
// FITNESS FOR A PARTICULAR PURPOSE AND NONINFRINGEMENT. IN NO EVENT SHALL THE
// AUTHORS OR COPYRIGHT HOLDERS BE LIABLE FOR ANY CLAIM, DAMAGES OR OTHER
// LIABILITY, WHETHER IN AN ACTION OF CONTRACT, TORT OR OTHERWISE, ARISING FROM,
// OUT OF OR IN CONNECTION WITH THE SOFTWARE OR THE USE OR OTHER DEALINGS IN
// THE SOFTWARE.

package matching

import (
	"bytes"
	"context"
	"errors"
	"fmt"
	"sync"
	"sync/atomic"
	"time"

	executionpb "go.temporal.io/temporal-proto/execution"
	tasklistpb "go.temporal.io/temporal-proto/tasklist"

	commongenpb "github.com/temporalio/temporal/.gen/proto/common"
	"github.com/temporalio/temporal/.gen/proto/matchingservice"

	"github.com/temporalio/temporal/.gen/proto/persistenceblobs"
	"github.com/temporalio/temporal/common"
	"github.com/temporalio/temporal/common/backoff"
	"github.com/temporalio/temporal/common/cache"
	"github.com/temporalio/temporal/common/log"
	"github.com/temporalio/temporal/common/log/tag"
	"github.com/temporalio/temporal/common/metrics"
	"github.com/temporalio/temporal/common/persistence"
	"github.com/temporalio/temporal/common/primitives"
)

const (
	// Time budget for empty task to propagate through the function stack and be returned to
	// pollForActivityTask or pollForDecisionTask handler.
	returnEmptyTaskTimeBudget = time.Second

	// Fake Task ID to wrap a task for syncmatch
	syncMatchTaskId = -137
)

type (
	addTaskParams struct {
		execution     *executionpb.WorkflowExecution
		taskInfo      *persistenceblobs.TaskInfo
		source        commongenpb.TaskSource
		forwardedFrom string
	}

	taskListManager interface {
		Start() error
		Stop()
		// AddTask adds a task to the task list. This method will first attempt a synchronous
		// match with a poller. When that fails, task will be written to database and later
		// asynchronously matched with a poller
		AddTask(ctx context.Context, params addTaskParams) (syncMatch bool, err error)
		// GetTask blocks waiting for a task Returns error when context deadline is exceeded
		// maxDispatchPerSecond is the max rate at which tasks are allowed to be dispatched
		// from this task list to pollers
		GetTask(ctx context.Context, maxDispatchPerSecond *float64) (*internalTask, error)
		// DispatchTask dispatches a task to a poller. When there are no pollers to pick
		// up the task, this method will return error. Task will not be persisted to db
		DispatchTask(ctx context.Context, task *internalTask) error
		// DispatchQueryTask will dispatch query to local or remote poller. If forwarded then result or error is returned,
		// if dispatched to local poller then nil and nil is returned.
		DispatchQueryTask(ctx context.Context, taskID string, request *matchingservice.QueryWorkflowRequest) (*matchingservice.QueryWorkflowResponse, error)
		CancelPoller(pollerID string)
		GetAllPollerInfo() []*tasklistpb.PollerInfo
		// DescribeTaskList returns information about the target task list
		DescribeTaskList(includeTaskListStatus bool) *matchingservice.DescribeTaskListResponse
		String() string
	}

	// Single task list in memory state
	taskListManagerImpl struct {
<<<<<<< HEAD
		taskListID          *taskListID
		taskListKind        int // sticky taskList has different process in persistence
		config              *taskListConfig
		db                  *taskListDB
		engine              *matchingEngineImpl
		taskWriter          *taskWriter
		taskReader          *taskReader // reads tasks from db and async matches it with poller
		taskGC              *taskGC
		taskAckManager      ackManager   // tracks ackLevel for delivered messages
		matcher             *TaskMatcher // for matching a task producer with a poller
		namespaceCache      cache.NamespaceCache
		logger              log.Logger
		metricsClient       metrics.Client
		namespaceValue      atomic.Value
		namespaceScopeValue atomic.Value // namespace tagged metric scope
=======
		taskListID       *taskListID
		taskListKind     s.TaskListKind // sticky taskList has different process in persistence
		config           *taskListConfig
		db               *taskListDB
		engine           *matchingEngineImpl
		taskWriter       *taskWriter
		taskReader       *taskReader // reads tasks from db and async matches it with poller
		taskGC           *taskGC
		taskAckManager   ackManager   // tracks ackLevel for delivered messages
		matcher          *TaskMatcher // for matching a task producer with a poller
		domainCache      cache.DomainCache
		logger           log.Logger
		metricsClient    metrics.Client
		domainNameValue  atomic.Value
		metricScopeValue atomic.Value // domain/tasklist tagged metric scope
>>>>>>> 651a26b2
		// pollerHistory stores poller which poll from this tasklist in last few minutes
		pollerHistory *pollerHistory
		// outstandingPollsMap is needed to keep track of all outstanding pollers for a
		// particular tasklist.  PollerID generated by frontend is used as the key and
		// CancelFunc is the value.  This is used to cancel the context to unblock any
		// outstanding poller when the frontend detects client connection is closed to
		// prevent tasks being dispatched to zombie pollers.
		outstandingPollsLock sync.Mutex
		outstandingPollsMap  map[string]context.CancelFunc

		shutdownCh chan struct{}  // Delivers stop to the pump that populates taskBuffer
		startWG    sync.WaitGroup // ensures that background processes do not start until setup is ready
		stopped    int32
	}
)

const (
	// maxSyncMatchWaitTime is the max amount of time that we are willing to wait for a sync match to happen
	maxSyncMatchWaitTime = 200 * time.Millisecond
)

var _ taskListManager = (*taskListManagerImpl)(nil)

var errRemoteSyncMatchFailed = errors.New("remote sync match failed")

func newTaskListManager(
	e *matchingEngineImpl,
	taskList *taskListID,
	taskListKind tasklistpb.TaskListKind,
	config *Config,
) (taskListManager, error) {

	taskListConfig, err := newTaskListConfig(taskList, config, e.namespaceCache)
	if err != nil {
		return nil, err
	}

<<<<<<< HEAD
	db := newTaskListDB(e.taskManager, primitives.MustParseUUID(taskList.namespaceID), taskList.name, taskList.taskType, int32(taskListKind), e.logger)
	tlMgr := &taskListManagerImpl{
		namespaceCache: e.namespaceCache,
		metricsClient:  e.metricsClient,
		engine:         e,
		shutdownCh:     make(chan struct{}),
		taskListID:     taskList,
=======
	if taskListKind == nil {
		taskListKind = common.TaskListKindPtr(s.TaskListKindNormal)
	}

	db := newTaskListDB(e.taskManager, taskList.domainID, taskList.name, taskList.taskType, int(*taskListKind), e.logger)

	tlMgr := &taskListManagerImpl{
		domainCache:   e.domainCache,
		metricsClient: e.metricsClient,
		engine:        e,
		shutdownCh:    make(chan struct{}),
		taskListID:    taskList,
		taskListKind:  *taskListKind,
>>>>>>> 651a26b2
		logger: e.logger.WithTags(tag.WorkflowTaskListName(taskList.name),
			tag.WorkflowTaskListType(taskList.taskType)),
		db:                  db,
		taskAckManager:      newAckManager(e.logger),
		taskGC:              newTaskGC(db, taskListConfig),
		config:              taskListConfig,
		pollerHistory:       newPollerHistory(),
		outstandingPollsMap: make(map[string]context.CancelFunc),
<<<<<<< HEAD
		taskListKind:        int(taskListKind),
	}
	tlMgr.namespaceValue.Store("")
	tlMgr.namespaceScopeValue.Store(e.metricsClient.Scope(metrics.MatchingTaskListMgrScope, metrics.NamespaceUnknownTag()))
	tlMgr.tryInitNamespaceAndScope()
	tlMgr.taskWriter = newTaskWriter(tlMgr)
	tlMgr.taskReader = newTaskReader(tlMgr)
	var fwdr *Forwarder
	if tlMgr.isFowardingAllowed(taskList, taskListKind) {
		fwdr = newForwarder(&taskListConfig.forwarderConfig, taskList, taskListKind, e.matchingClient, tlMgr.namespaceScope)
	}
	tlMgr.matcher = newTaskMatcher(taskListConfig, fwdr, tlMgr.namespaceScope)
=======
	}

	tlMgr.domainNameValue.Store("")
	if tlMgr.metricScope() == nil { // domain name lookup failed
		// metric scope to use when domainName lookup fails
		tlMgr.metricScopeValue.Store(newPerTaskListScope(
			"",
			tlMgr.taskListID.name,
			tlMgr.taskListKind,
			e.metricsClient,
			metrics.MatchingTaskListMgrScope,
		))
	}

	tlMgr.taskWriter = newTaskWriter(tlMgr)
	tlMgr.taskReader = newTaskReader(tlMgr)
	var fwdr *Forwarder
	if tlMgr.isFowardingAllowed(taskList, *taskListKind) {
		fwdr = newForwarder(&taskListConfig.forwarderConfig, taskList, *taskListKind, e.matchingClient)
	}
	tlMgr.matcher = newTaskMatcher(taskListConfig, fwdr, tlMgr.metricScope)
>>>>>>> 651a26b2
	tlMgr.startWG.Add(1)
	return tlMgr, nil
}

// Starts reading pump for the given task list.
// The pump fills up taskBuffer from persistence.
func (c *taskListManagerImpl) Start() error {
	defer c.startWG.Done()

	// Make sure to grab the range first before starting task writer, as it needs the range to initialize maxReadLevel
	state, err := c.renewLeaseWithRetry()
	if err != nil {
		c.Stop()
		return err
	}

	c.taskAckManager.setAckLevel(state.ackLevel)
	c.taskWriter.Start(c.rangeIDToTaskIDBlock(state.rangeID))
	c.taskReader.Start()

	return nil
}

// Stops pump that fills up taskBuffer from persistence.
func (c *taskListManagerImpl) Stop() {
	if !atomic.CompareAndSwapInt32(&c.stopped, 0, 1) {
		return
	}
	close(c.shutdownCh)
	c.taskWriter.Stop()
	c.taskReader.Stop()
	c.engine.removeTaskListManager(c.taskListID)
	c.engine.removeTaskListManager(c.taskListID)
	c.logger.Info("", tag.LifeCycleStopped)
}

// AddTask adds a task to the task list. This method will first attempt a synchronous
// match with a poller. When there are no pollers or if ratelimit is exceeded, task will
// be written to database and later asynchronously matched with a poller
func (c *taskListManagerImpl) AddTask(ctx context.Context, params addTaskParams) (bool, error) {
	c.startWG.Wait()
	var syncMatch bool
	_, err := c.executeWithRetry(func() (interface{}, error) {
		td := params.taskInfo

		namespaceEntry, err := c.namespaceCache.GetNamespaceByID(primitives.UUIDString(td.GetNamespaceId()))
		if err != nil {
			return nil, err
		}

		if namespaceEntry.GetNamespaceNotActiveErr() != nil {
			r, err := c.taskWriter.appendTask(params.execution, td)
			syncMatch = false
			return r, err
		}

		syncMatch, err = c.trySyncMatch(ctx, params)
		if syncMatch {
			return &persistence.CreateTasksResponse{}, err
		}

		if params.forwardedFrom != "" {
			// forwarded from child partition - only do sync match
			// child partition will persist the task when sync match fails
			return &persistence.CreateTasksResponse{}, errRemoteSyncMatchFailed
		}

		return c.taskWriter.appendTask(params.execution, params.taskInfo)
	})
	if err == nil {
		c.taskReader.Signal()
	}
	return syncMatch, err
}

// DispatchTask dispatches a task to a poller. When there are no pollers to pick
// up the task or if rate limit is exceeded, this method will return error. Task
// *will not* be persisted to db
func (c *taskListManagerImpl) DispatchTask(ctx context.Context, task *internalTask) error {
	return c.matcher.MustOffer(ctx, task)
}

// DispatchQueryTask will dispatch query to local or remote poller. If forwarded then result or error is returned,
// if dispatched to local poller then nil and nil is returned.
func (c *taskListManagerImpl) DispatchQueryTask(
	ctx context.Context,
	taskID string,
	request *matchingservice.QueryWorkflowRequest,
) (*matchingservice.QueryWorkflowResponse, error) {
	c.startWG.Wait()
	task := newInternalQueryTask(taskID, request)
	return c.matcher.OfferQuery(ctx, task)
}

// GetTask blocks waiting for a task.
// Returns error when context deadline is exceeded
// maxDispatchPerSecond is the max rate at which tasks are allowed
// to be dispatched from this task list to pollers
func (c *taskListManagerImpl) GetTask(
	ctx context.Context,
	maxDispatchPerSecond *float64,
) (*internalTask, error) {
	task, err := c.getTask(ctx, maxDispatchPerSecond)
	if err != nil {
		return nil, err
	}
	task.namespace = c.namespace()
	task.backlogCountHint = c.taskAckManager.getBacklogCountHint()
	return task, nil
}

func (c *taskListManagerImpl) getTask(ctx context.Context, maxDispatchPerSecond *float64) (*internalTask, error) {
	// We need to set a shorter timeout than the original ctx; otherwise, by the time ctx deadline is
	// reached, instead of emptyTask, context timeout error is returned to the frontend by the rpc stack,
	// which counts against our SLO. By shortening the timeout by a very small amount, the emptyTask can be
	// returned to the handler before a context timeout error is generated.
	childCtx, cancel := c.newChildContext(ctx, c.config.LongPollExpirationInterval(), returnEmptyTaskTimeBudget)
	defer cancel()

	pollerID, ok := ctx.Value(pollerIDKey).(string)
	if ok && pollerID != "" {
		// Found pollerID on context, add it to the map to allow it to be canceled in
		// response to CancelPoller call
		c.outstandingPollsLock.Lock()
		c.outstandingPollsMap[pollerID] = cancel
		c.outstandingPollsLock.Unlock()
		defer func() {
			c.outstandingPollsLock.Lock()
			delete(c.outstandingPollsMap, pollerID)
			c.outstandingPollsLock.Unlock()
		}()
	}

	identity, ok := ctx.Value(identityKey).(string)
	if ok && identity != "" {
		c.pollerHistory.updatePollerInfo(pollerIdentity(identity), maxDispatchPerSecond)
	}

	namespaceEntry, err := c.namespaceCache.GetNamespaceByID(c.taskListID.namespaceID)
	if err != nil {
		return nil, err
	}

	// the desired global rate limit for the task list comes from the
	// poller, which lives inside the client side worker. There is
	// one rateLimiter for this entire task list and as we get polls,
	// we update the ratelimiter rps if it has changed from the last
	// value. Last poller wins if different pollers provide different values
	c.matcher.UpdateRatelimit(maxDispatchPerSecond)

	if namespaceEntry.GetNamespaceNotActiveErr() != nil {
		return c.matcher.PollForQuery(childCtx)
	}

	return c.matcher.Poll(childCtx)
}

// GetAllPollerInfo returns all pollers that polled from this tasklist in last few minutes
func (c *taskListManagerImpl) GetAllPollerInfo() []*tasklistpb.PollerInfo {
	return c.pollerHistory.getAllPollerInfo()
}

func (c *taskListManagerImpl) CancelPoller(pollerID string) {
	c.outstandingPollsLock.Lock()
	cancel, ok := c.outstandingPollsMap[pollerID]
	c.outstandingPollsLock.Unlock()

	if ok && cancel != nil {
		cancel()
	}
}

// DescribeTaskList returns information about the target tasklist, right now this API returns the
// pollers which polled this tasklist in last few minutes and status of tasklist's ackManager
// (readLevel, ackLevel, backlogCountHint and taskIDBlock).
func (c *taskListManagerImpl) DescribeTaskList(includeTaskListStatus bool) *matchingservice.DescribeTaskListResponse {
	response := &matchingservice.DescribeTaskListResponse{Pollers: c.GetAllPollerInfo()}
	if !includeTaskListStatus {
		return response
	}

	taskIDBlock := c.rangeIDToTaskIDBlock(c.db.RangeID())
	response.TaskListStatus = &tasklistpb.TaskListStatus{
		ReadLevel:        c.taskAckManager.getReadLevel(),
		AckLevel:         c.taskAckManager.getAckLevel(),
		BacklogCountHint: c.taskAckManager.getBacklogCountHint(),
		RatePerSecond:    c.matcher.Rate(),
		TaskIdBlock: &tasklistpb.TaskIdBlock{
			StartId: taskIDBlock.start,
			EndId:   taskIDBlock.end,
		},
	}

	return response
}

func (c *taskListManagerImpl) String() string {
	buf := new(bytes.Buffer)
	if c.taskListID.taskType == persistence.TaskListTypeActivity {
		buf.WriteString("Activity")
	} else {
		buf.WriteString("Decision")
	}
	rangeID := c.db.RangeID()
	_, _ = fmt.Fprintf(buf, " task list %v\n", c.taskListID.name)
	_, _ = fmt.Fprintf(buf, "RangeID=%v\n", rangeID)
	_, _ = fmt.Fprintf(buf, "TaskIDBlock=%+v\n", c.rangeIDToTaskIDBlock(rangeID))
	_, _ = fmt.Fprintf(buf, "AckLevel=%v\n", c.taskAckManager.ackLevel)
	_, _ = fmt.Fprintf(buf, "MaxReadLevel=%v\n", c.taskAckManager.getReadLevel())

	return buf.String()
}

// completeTask marks a task as processed. Only tasks created by taskReader (i.e. backlog from db) reach
// here. As part of completion:
//   - task is deleted from the database when err is nil
//   - new task is created and current task is deleted when err is not nil
func (c *taskListManagerImpl) completeTask(task *persistenceblobs.AllocatedTaskInfo, err error) {
	if err != nil {
		// failed to start the task.
		// We cannot just remove it from persistence because then it will be lost.
		// We handle this by writing the task back to persistence with a higher taskID.
		// This will allow subsequent tasks to make progress, and hopefully by the time this task is picked-up
		// again the underlying reason for failing to start will be resolved.
		// Note that RecordTaskStarted only fails after retrying for a long time, so a single task will not be
		// re-written to persistence frequently.
		_, err = c.executeWithRetry(func() (interface{}, error) {
			wf := &executionpb.WorkflowExecution{WorkflowId: task.Data.GetWorkflowId(), RunId: primitives.UUIDString(task.Data.GetRunId())}
			return c.taskWriter.appendTask(wf, task.Data)
		})

		if err != nil {
			// OK, we also failed to write to persistence.
			// This should only happen in very extreme cases where persistence is completely down.
			// We still can't lose the old task so we just unload the entire task list
			c.logger.Error("Persistent store operation failure",
				tag.StoreOperationStopTaskList,
				tag.Error(err),
				tag.WorkflowTaskListName(c.taskListID.name),
				tag.WorkflowTaskListType(c.taskListID.taskType))
			c.Stop()
			return
		}
		c.taskReader.Signal()
	}

	ackLevel := c.taskAckManager.completeTask(task.GetTaskId())
	c.taskGC.Run(ackLevel)
}

func (c *taskListManagerImpl) renewLeaseWithRetry() (taskListState, error) {
	var newState taskListState
	op := func() (err error) {
		newState, err = c.db.RenewLease()
		return
	}
<<<<<<< HEAD
	c.namespaceScope().IncCounter(metrics.LeaseRequestCounter)
	err := backoff.Retry(op, persistenceOperationRetryPolicy, common.IsPersistenceTransientError)
	if err != nil {
		c.namespaceScope().IncCounter(metrics.LeaseFailureCounter)
=======
	c.metricScope().IncCounter(metrics.LeaseRequestPerTaskListCounter)
	err := backoff.Retry(op, persistenceOperationRetryPolicy, common.IsPersistenceTransientError)
	if err != nil {
		c.metricScope().IncCounter(metrics.LeaseFailurePerTaskListCounter)
>>>>>>> 651a26b2
		c.engine.unloadTaskList(c.taskListID)
		return newState, err
	}
	return newState, nil
}

func (c *taskListManagerImpl) rangeIDToTaskIDBlock(rangeID int64) taskIDBlock {
	return taskIDBlock{
		start: (rangeID-1)*c.config.RangeSize + 1,
		end:   rangeID * c.config.RangeSize,
	}
}

func (c *taskListManagerImpl) allocTaskIDBlock(prevBlockEnd int64) (taskIDBlock, error) {
	currBlock := c.rangeIDToTaskIDBlock(c.db.RangeID())
	if currBlock.end != prevBlockEnd {
		return taskIDBlock{},
			fmt.Errorf("allocTaskIDBlock: invalid state: prevBlockEnd:%v != currTaskIDBlock:%+v", prevBlockEnd, currBlock)
	}
	state, err := c.renewLeaseWithRetry()
	if err != nil {
		return taskIDBlock{}, err
	}
	return c.rangeIDToTaskIDBlock(state.rangeID), nil
}

// Retry operation on transient error. On rangeID update by another process calls c.Stop().
func (c *taskListManagerImpl) executeWithRetry(
	operation func() (interface{}, error)) (result interface{}, err error) {

	op := func() error {
		result, err = operation()
		return err
	}

	var retryCount int64
	err = backoff.Retry(op, persistenceOperationRetryPolicy, func(err error) bool {
		c.logger.Debug("Retry executeWithRetry as task list range has changed", tag.AttemptCount(retryCount), tag.Error(err))
		if _, ok := err.(*persistence.ConditionFailedError); ok {
			return false
		}
		return common.IsPersistenceTransientError(err)
	})

	if _, ok := err.(*persistence.ConditionFailedError); ok {
<<<<<<< HEAD
		c.namespaceScope().IncCounter(metrics.ConditionFailedErrorCounter)
		c.logger.Debug("Stopping task list due to persistence condition failure", tag.Error(err))
=======
		c.metricScope().IncCounter(metrics.ConditionFailedErrorPerTaskListCounter)
		c.logger.Debug(fmt.Sprintf("Stopping task list due to persistence condition failure. Err: %v", err))
>>>>>>> 651a26b2
		c.Stop()
	}
	return
}

func (c *taskListManagerImpl) trySyncMatch(ctx context.Context, params addTaskParams) (bool, error) {
	childCtx, cancel := c.newChildContext(ctx, maxSyncMatchWaitTime, time.Second)

	// Mocking out TaskId for syncmatch as it hasn't been allocated yet
	fakeTaskIdWrapper := &persistenceblobs.AllocatedTaskInfo{
		Data:   params.taskInfo,
		TaskId: syncMatchTaskId,
	}

	task := newInternalTask(fakeTaskIdWrapper, c.completeTask, params.source, params.forwardedFrom, true)
	matched, err := c.matcher.Offer(childCtx, task)
	cancel()
	return matched, err
}

// newChildContext creates a child context with desired timeout.
// if tailroom is non-zero, then child context timeout will be
// the minOf(parentCtx.Deadline()-tailroom, timeout). Use this
// method to create child context when childContext cannot use
// all of parent's deadline but instead there is a need to leave
// some time for parent to do some post-work
func (c *taskListManagerImpl) newChildContext(
	parent context.Context,
	timeout time.Duration,
	tailroom time.Duration,
) (context.Context, context.CancelFunc) {
	select {
	case <-parent.Done():
		return parent, func() {}
	default:
	}
	deadline, ok := parent.Deadline()
	if !ok {
		return context.WithTimeout(parent, timeout)
	}
	remaining := deadline.Sub(time.Now()) - tailroom
	if remaining < timeout {
		timeout = time.Duration(common.MaxInt64(0, int64(remaining)))
	}
	return context.WithTimeout(parent, timeout)
}

func (c *taskListManagerImpl) isFowardingAllowed(taskList *taskListID, kind tasklistpb.TaskListKind) bool {
	return !taskList.IsRoot() && kind != tasklistpb.TaskListKind_Sticky
}

<<<<<<< HEAD
func (c *taskListManagerImpl) namespaceScope() metrics.Scope {
	scope := c.namespaceScopeValue.Load().(metrics.Scope)
	if scope != nil {
		return scope
	}
	c.tryInitNamespaceAndScope()
	return c.namespaceScopeValue.Load().(metrics.Scope)
=======
func (c *taskListManagerImpl) metricScope() metrics.Scope {
	c.tryInitDomainNameAndScope()
	return c.metricScopeValue.Load().(metrics.Scope)
>>>>>>> 651a26b2
}

func (c *taskListManagerImpl) namespace() string {
	name := c.namespaceValue.Load().(string)
	if len(name) > 0 {
		return name
	}
	c.tryInitNamespaceAndScope()
	return c.namespaceValue.Load().(string)
}

<<<<<<< HEAD
// reload from namespaceCache in case it got empty result during construction
func (c *taskListManagerImpl) tryInitNamespaceAndScope() {
	namespace := c.namespaceValue.Load().(string)
	if len(namespace) == 0 {
		namespace, scope := namespaceAndMetricScope(c.namespaceCache, primitives.MustParseUUID(c.taskListID.namespaceID), c.metricsClient, metrics.MatchingTaskListMgrScope)
		if len(namespace) > 0 && scope != nil {
			c.namespaceValue.Store(namespace)
			c.namespaceScopeValue.Store(scope)
		}
=======
// reload from domainCache in case it got empty result during construction
func (c *taskListManagerImpl) tryInitDomainNameAndScope() {
	domainName := c.domainNameValue.Load().(string)
	if domainName != "" {
		return
	}

	entry, err := c.domainCache.GetDomainByID(c.taskListID.domainID)
	if err != nil {
		return
>>>>>>> 651a26b2
	}

	domainName = entry.GetInfo().Name

	scope := newPerTaskListScope(
		domainName,
		c.taskListID.name,
		c.taskListKind,
		c.metricsClient,
		metrics.MatchingTaskListMgrScope,
	)

	c.metricScopeValue.Store(scope)
	c.domainNameValue.Store(domainName)
}

<<<<<<< HEAD
// if namespaceCache return error, it will return "" as namespace and a scope without namespace tagged
func namespaceAndMetricScope(cache cache.NamespaceCache, namespaceID primitives.UUID, client metrics.Client, scope int) (string, metrics.Scope) {
	entry, err := cache.GetNamespaceByID(namespaceID.String())
	if err != nil {
		return "", nil
	}
	return entry.GetInfo().Name, client.Scope(scope, metrics.NamespaceTag(entry.GetInfo().Name))
=======
func createServiceBusyError(msg string) *s.ServiceBusyError {
	return &s.ServiceBusyError{Message: msg}
>>>>>>> 651a26b2
}<|MERGE_RESOLUTION|>--- conflicted
+++ resolved
@@ -93,25 +93,8 @@
 
 	// Single task list in memory state
 	taskListManagerImpl struct {
-<<<<<<< HEAD
-		taskListID          *taskListID
-		taskListKind        int // sticky taskList has different process in persistence
-		config              *taskListConfig
-		db                  *taskListDB
-		engine              *matchingEngineImpl
-		taskWriter          *taskWriter
-		taskReader          *taskReader // reads tasks from db and async matches it with poller
-		taskGC              *taskGC
-		taskAckManager      ackManager   // tracks ackLevel for delivered messages
-		matcher             *TaskMatcher // for matching a task producer with a poller
-		namespaceCache      cache.NamespaceCache
-		logger              log.Logger
-		metricsClient       metrics.Client
-		namespaceValue      atomic.Value
-		namespaceScopeValue atomic.Value // namespace tagged metric scope
-=======
 		taskListID       *taskListID
-		taskListKind     s.TaskListKind // sticky taskList has different process in persistence
+		taskListKind     tasklistpb.TaskListKind // sticky taskList has different process in persistence
 		config           *taskListConfig
 		db               *taskListDB
 		engine           *matchingEngineImpl
@@ -120,12 +103,11 @@
 		taskGC           *taskGC
 		taskAckManager   ackManager   // tracks ackLevel for delivered messages
 		matcher          *TaskMatcher // for matching a task producer with a poller
-		domainCache      cache.DomainCache
+		namespaceCache   cache.NamespaceCache
 		logger           log.Logger
 		metricsClient    metrics.Client
-		domainNameValue  atomic.Value
-		metricScopeValue atomic.Value // domain/tasklist tagged metric scope
->>>>>>> 651a26b2
+		namespaceValue   atomic.Value
+		metricScopeValue atomic.Value // namespace/tasklist tagged metric scope
 		// pollerHistory stores poller which poll from this tasklist in last few minutes
 		pollerHistory *pollerHistory
 		// outstandingPollsMap is needed to keep track of all outstanding pollers for a
@@ -163,29 +145,15 @@
 		return nil, err
 	}
 
-<<<<<<< HEAD
 	db := newTaskListDB(e.taskManager, primitives.MustParseUUID(taskList.namespaceID), taskList.name, taskList.taskType, int32(taskListKind), e.logger)
+
 	tlMgr := &taskListManagerImpl{
 		namespaceCache: e.namespaceCache,
 		metricsClient:  e.metricsClient,
 		engine:         e,
 		shutdownCh:     make(chan struct{}),
 		taskListID:     taskList,
-=======
-	if taskListKind == nil {
-		taskListKind = common.TaskListKindPtr(s.TaskListKindNormal)
-	}
-
-	db := newTaskListDB(e.taskManager, taskList.domainID, taskList.name, taskList.taskType, int(*taskListKind), e.logger)
-
-	tlMgr := &taskListManagerImpl{
-		domainCache:   e.domainCache,
-		metricsClient: e.metricsClient,
-		engine:        e,
-		shutdownCh:    make(chan struct{}),
-		taskListID:    taskList,
-		taskListKind:  *taskListKind,
->>>>>>> 651a26b2
+		taskListKind:   taskListKind,
 		logger: e.logger.WithTags(tag.WorkflowTaskListName(taskList.name),
 			tag.WorkflowTaskListType(taskList.taskType)),
 		db:                  db,
@@ -194,25 +162,11 @@
 		config:              taskListConfig,
 		pollerHistory:       newPollerHistory(),
 		outstandingPollsMap: make(map[string]context.CancelFunc),
-<<<<<<< HEAD
-		taskListKind:        int(taskListKind),
-	}
+	}
+
 	tlMgr.namespaceValue.Store("")
-	tlMgr.namespaceScopeValue.Store(e.metricsClient.Scope(metrics.MatchingTaskListMgrScope, metrics.NamespaceUnknownTag()))
-	tlMgr.tryInitNamespaceAndScope()
-	tlMgr.taskWriter = newTaskWriter(tlMgr)
-	tlMgr.taskReader = newTaskReader(tlMgr)
-	var fwdr *Forwarder
-	if tlMgr.isFowardingAllowed(taskList, taskListKind) {
-		fwdr = newForwarder(&taskListConfig.forwarderConfig, taskList, taskListKind, e.matchingClient, tlMgr.namespaceScope)
-	}
-	tlMgr.matcher = newTaskMatcher(taskListConfig, fwdr, tlMgr.namespaceScope)
-=======
-	}
-
-	tlMgr.domainNameValue.Store("")
-	if tlMgr.metricScope() == nil { // domain name lookup failed
-		// metric scope to use when domainName lookup fails
+	if tlMgr.metricScope() == nil { // namespace name lookup failed
+		// metric scope to use when namespace lookup fails
 		tlMgr.metricScopeValue.Store(newPerTaskListScope(
 			"",
 			tlMgr.taskListID.name,
@@ -225,11 +179,10 @@
 	tlMgr.taskWriter = newTaskWriter(tlMgr)
 	tlMgr.taskReader = newTaskReader(tlMgr)
 	var fwdr *Forwarder
-	if tlMgr.isFowardingAllowed(taskList, *taskListKind) {
-		fwdr = newForwarder(&taskListConfig.forwarderConfig, taskList, *taskListKind, e.matchingClient)
+	if tlMgr.isFowardingAllowed(taskList, taskListKind) {
+		fwdr = newForwarder(&taskListConfig.forwarderConfig, taskList, taskListKind, e.matchingClient)
 	}
 	tlMgr.matcher = newTaskMatcher(taskListConfig, fwdr, tlMgr.metricScope)
->>>>>>> 651a26b2
 	tlMgr.startWG.Add(1)
 	return tlMgr, nil
 }
@@ -486,17 +439,10 @@
 		newState, err = c.db.RenewLease()
 		return
 	}
-<<<<<<< HEAD
-	c.namespaceScope().IncCounter(metrics.LeaseRequestCounter)
-	err := backoff.Retry(op, persistenceOperationRetryPolicy, common.IsPersistenceTransientError)
-	if err != nil {
-		c.namespaceScope().IncCounter(metrics.LeaseFailureCounter)
-=======
 	c.metricScope().IncCounter(metrics.LeaseRequestPerTaskListCounter)
 	err := backoff.Retry(op, persistenceOperationRetryPolicy, common.IsPersistenceTransientError)
 	if err != nil {
 		c.metricScope().IncCounter(metrics.LeaseFailurePerTaskListCounter)
->>>>>>> 651a26b2
 		c.engine.unloadTaskList(c.taskListID)
 		return newState, err
 	}
@@ -542,13 +488,8 @@
 	})
 
 	if _, ok := err.(*persistence.ConditionFailedError); ok {
-<<<<<<< HEAD
-		c.namespaceScope().IncCounter(metrics.ConditionFailedErrorCounter)
+		c.metricScope().IncCounter(metrics.ConditionFailedErrorPerTaskListCounter)
 		c.logger.Debug("Stopping task list due to persistence condition failure", tag.Error(err))
-=======
-		c.metricScope().IncCounter(metrics.ConditionFailedErrorPerTaskListCounter)
-		c.logger.Debug(fmt.Sprintf("Stopping task list due to persistence condition failure. Err: %v", err))
->>>>>>> 651a26b2
 		c.Stop()
 	}
 	return
@@ -600,19 +541,9 @@
 	return !taskList.IsRoot() && kind != tasklistpb.TaskListKind_Sticky
 }
 
-<<<<<<< HEAD
-func (c *taskListManagerImpl) namespaceScope() metrics.Scope {
-	scope := c.namespaceScopeValue.Load().(metrics.Scope)
-	if scope != nil {
-		return scope
-	}
+func (c *taskListManagerImpl) metricScope() metrics.Scope {
 	c.tryInitNamespaceAndScope()
-	return c.namespaceScopeValue.Load().(metrics.Scope)
-=======
-func (c *taskListManagerImpl) metricScope() metrics.Scope {
-	c.tryInitDomainNameAndScope()
 	return c.metricScopeValue.Load().(metrics.Scope)
->>>>>>> 651a26b2
 }
 
 func (c *taskListManagerImpl) namespace() string {
@@ -624,34 +555,22 @@
 	return c.namespaceValue.Load().(string)
 }
 
-<<<<<<< HEAD
 // reload from namespaceCache in case it got empty result during construction
 func (c *taskListManagerImpl) tryInitNamespaceAndScope() {
 	namespace := c.namespaceValue.Load().(string)
-	if len(namespace) == 0 {
-		namespace, scope := namespaceAndMetricScope(c.namespaceCache, primitives.MustParseUUID(c.taskListID.namespaceID), c.metricsClient, metrics.MatchingTaskListMgrScope)
-		if len(namespace) > 0 && scope != nil {
-			c.namespaceValue.Store(namespace)
-			c.namespaceScopeValue.Store(scope)
-		}
-=======
-// reload from domainCache in case it got empty result during construction
-func (c *taskListManagerImpl) tryInitDomainNameAndScope() {
-	domainName := c.domainNameValue.Load().(string)
-	if domainName != "" {
+	if namespace != "" {
 		return
 	}
 
-	entry, err := c.domainCache.GetDomainByID(c.taskListID.domainID)
+	entry, err := c.namespaceCache.GetNamespaceByID(c.taskListID.namespaceID)
 	if err != nil {
 		return
->>>>>>> 651a26b2
-	}
-
-	domainName = entry.GetInfo().Name
+	}
+
+	namespace = entry.GetInfo().Name
 
 	scope := newPerTaskListScope(
-		domainName,
+		namespace,
 		c.taskListID.name,
 		c.taskListKind,
 		c.metricsClient,
@@ -659,19 +578,5 @@
 	)
 
 	c.metricScopeValue.Store(scope)
-	c.domainNameValue.Store(domainName)
-}
-
-<<<<<<< HEAD
-// if namespaceCache return error, it will return "" as namespace and a scope without namespace tagged
-func namespaceAndMetricScope(cache cache.NamespaceCache, namespaceID primitives.UUID, client metrics.Client, scope int) (string, metrics.Scope) {
-	entry, err := cache.GetNamespaceByID(namespaceID.String())
-	if err != nil {
-		return "", nil
-	}
-	return entry.GetInfo().Name, client.Scope(scope, metrics.NamespaceTag(entry.GetInfo().Name))
-=======
-func createServiceBusyError(msg string) *s.ServiceBusyError {
-	return &s.ServiceBusyError{Message: msg}
->>>>>>> 651a26b2
+	c.namespaceValue.Store(namespace)
 }
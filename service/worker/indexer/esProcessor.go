--- conflicted
+++ resolved
@@ -32,25 +32,15 @@
 	"github.com/olivere/elastic"
 	"github.com/uber-go/tally"
 
-<<<<<<< HEAD
+	indexergenpb "github.com/temporalio/temporal/.gen/proto/indexer"
 	"github.com/temporalio/temporal/common"
+	"github.com/temporalio/temporal/common/codec"
 	"github.com/temporalio/temporal/common/collection"
 	es "github.com/temporalio/temporal/common/elasticsearch"
 	"github.com/temporalio/temporal/common/log"
 	"github.com/temporalio/temporal/common/log/tag"
 	"github.com/temporalio/temporal/common/messaging"
 	"github.com/temporalio/temporal/common/metrics"
-=======
-	"github.com/uber/cadence/.gen/go/indexer"
-	"github.com/uber/cadence/common"
-	"github.com/uber/cadence/common/codec"
-	"github.com/uber/cadence/common/collection"
-	es "github.com/uber/cadence/common/elasticsearch"
-	"github.com/uber/cadence/common/log"
-	"github.com/uber/cadence/common/log/tag"
-	"github.com/uber/cadence/common/messaging"
-	"github.com/uber/cadence/common/metrics"
->>>>>>> 651a26b2
 )
 
 type (
@@ -81,7 +71,7 @@
 		config        *Config
 		logger        log.Logger
 		metricsClient metrics.Client
-		msgEncoder    codec.BinaryEncoder
+		msgEncoder    *codec.JSONPBEncoder
 	}
 
 	kafkaMessageWithMetrics struct { // value of esProcessorImpl.mapToKafkaMsg
@@ -101,7 +91,7 @@
 
 // NewESProcessorAndStart create new ESProcessor and start
 func NewESProcessorAndStart(config *Config, client es.Client, processorName string,
-	logger log.Logger, metricsClient metrics.Client, msgEncoder codec.BinaryEncoder) (ESProcessor, error) {
+	logger log.Logger, metricsClient metrics.Client, msgEncoder *codec.JSONPBEncoder) (ESProcessor, error) {
 	p := &esProcessorImpl{
 		config:        config,
 		logger:        logger.WithTags(tag.ComponentIndexerESProcessor),
@@ -179,10 +169,10 @@
 			case isResponseSuccess(resp.Status):
 				p.ackKafkaMsg(key)
 			case !isResponseRetriable(resp.Status):
-				wid, rid, domainID := p.getMsgWithInfo(key)
+				wid, rid, namespaceID := p.getMsgWithInfo(key)
 				p.logger.Error("ES request failed.",
 					tag.ESResponseStatus(resp.Status), tag.ESResponseError(getErrorMsgFromESResp(resp)), tag.WorkflowID(wid), tag.WorkflowRunID(rid),
-					tag.WorkflowDomainID(domainID))
+					tag.WorkflowNamespaceID(namespaceID))
 				p.nackKafkaMsg(key)
 			default: // bulk processor will retry
 				p.logger.Info("ES request retried.", tag.ESResponseStatus(resp.Status))
@@ -227,18 +217,18 @@
 	return kafkaMsg, ok
 }
 
-func (p *esProcessorImpl) getMsgWithInfo(key string) (wid string, rid string, domainID string) {
+func (p *esProcessorImpl) getMsgWithInfo(key string) (wid string, rid string, namespaceID string) {
 	kafkaMsg, ok := p.getKafkaMsg(key)
 	if !ok {
 		return
 	}
 
-	var msg indexer.Message
+	var msg indexergenpb.Message
 	if err := p.msgEncoder.Decode(kafkaMsg.message.Value(), &msg); err != nil {
 		p.logger.Error("failed to deserialize kafka message.", tag.Error(err))
 		return
 	}
-	return msg.GetWorkflowID(), msg.GetRunID(), msg.GetDomainID()
+	return msg.GetWorkflowId(), msg.GetRunId(), msg.GetNamespaceId()
 }
 
 func (p *esProcessorImpl) hashFn(key interface{}) uint32 {

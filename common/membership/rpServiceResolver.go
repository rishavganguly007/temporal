--- conflicted
+++ resolved
@@ -325,7 +325,24 @@
 	return labels
 }
 
-<<<<<<< HEAD
+func (r *ringpopServiceResolver) compareMembers(addrs []string) (map[string]struct{}, bool) {
+	changed := false
+	newMembersMap := make(map[string]struct{}, len(addrs))
+	for _, addr := range addrs {
+		newMembersMap[addr] = struct{}{}
+		if _, ok := r.membersMap[addr]; !ok {
+			changed = true
+		}
+	}
+	for addr := range r.membersMap {
+		if _, ok := newMembersMap[addr]; !ok {
+			changed = true
+			break
+		}
+	}
+	return newMembersMap, changed
+}
+
 // BuildBroadcastHostPort return the listener hostport from an existing tchannel
 // and overrides the address with broadcastAddress if specified
 func BuildBroadcastHostPort(listenerPeerInfo tchannel.LocalPeerInfo, broadcastAddress string) (string, error) {
@@ -367,22 +384,4 @@
 	}
 
 	return listenerPeerInfo.HostPort, nil
-=======
-func (r *ringpopServiceResolver) compareMembers(addrs []string) (map[string]struct{}, bool) {
-	changed := false
-	newMembersMap := make(map[string]struct{}, len(addrs))
-	for _, addr := range addrs {
-		newMembersMap[addr] = struct{}{}
-		if _, ok := r.membersMap[addr]; !ok {
-			changed = true
-		}
-	}
-	for addr := range r.membersMap {
-		if _, ok := newMembersMap[addr]; !ok {
-			changed = true
-			break
-		}
-	}
-	return newMembersMap, changed
->>>>>>> 651a26b2
 }